--- conflicted
+++ resolved
@@ -28,16 +28,12 @@
     "serve:htmlPara": "cd packages/hash/blocks/htmlPara && yarn serve",
     "serve:table": "cd packages/hash/blocks/table && yarn serve",
     "serve:image": "cd packages/hash/blocks/image && yarn serve",
-<<<<<<< HEAD
     "serve:divider": "cd packages/hash/blocks/divider && yarn serve",
-    "demo": "concurrently \"yarn serve:hash-backend\" \"yarn serve:table\" \"yarn serve:htmlPara\" \"yarn serve:image\" \"yarn serve:header\" \"yarn serve:person\" \"yarn serve:divider\" \"yarn serve:hash-frontend\""
-=======
     "demo": "concurrently \"yarn serve:hash-backend\" \"yarn demo-sans-backend\"",
-    "demo-sans-backend": "concurrently \"yarn serve:table\" \"yarn serve:htmlPara\" \"yarn serve:image\" \"yarn serve:header\"  \"yarn serve:person\"  \"yarn serve:hash-frontend\"",
+    "demo-sans-backend": "concurrently \"yarn serve:table\" \"yarn serve:htmlPara\" \"yarn serve:image\" \"yarn serve:header\"  \"yarn serve:person\" \"yarn serve:divider\" \"yarn serve:hash-frontend\"",
     "fmt-check:hash-backend": "yarn ws:hash-backend fmt-check",
     "fmt-check:hash-integration": "yarn ws:hash-integration fmt-check",
     "fmt-check": "yarn all --parallel fmt-check:*"
->>>>>>> 2ef1118c
   },
   "devDependencies": {
     "concurrently": "6.2.0",
