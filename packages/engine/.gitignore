# Rust artifacts
target/

# Python artifacts
runner_venv/
build/
src/worker/runner/python/wrappers.c*

# Runtime
*-topy*
*-frompy*
*hash-orchestrator-*
<<<<<<< HEAD
parts/
output/

nohup.out
perf.data
perf.data.old
ssh_sync/
test.svg
=======
/parts
/output
/log
>>>>>>> 652a1bb3
<|MERGE_RESOLUTION|>--- conflicted
+++ resolved
@@ -10,17 +10,12 @@
 *-topy*
 *-frompy*
 *hash-orchestrator-*
-<<<<<<< HEAD
-parts/
-output/
+/parts
+/output
+/log
 
 nohup.out
 perf.data
 perf.data.old
 ssh_sync/
-test.svg
-=======
-/parts
-/output
-/log
->>>>>>> 652a1bb3
+test.svg