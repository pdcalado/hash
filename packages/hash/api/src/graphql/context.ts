import { Logger } from "@hashintel/hash-backend-utils/logger";
import { SearchAdapter } from "@hashintel/hash-backend-utils/search/adapter";

import { CacheAdapter } from "../cache";
import { EmailTransporter } from "../email/transporters";
import { GraphApi } from "../graph";
import { User } from "../graph/knowledge/system-types/user";
<<<<<<< HEAD
import { StorageType } from "../storage";
=======
import { UploadableStorageProvider } from "../storage";
>>>>>>> f065e7df
import { TaskExecutor } from "../task-execution";

/**
 * Apollo context object with dataSources. For details see:
 * https://www.apollographql.com/docs/apollo-server/data/data-sources/
 */
export interface GraphQLContext {
  dataSources: {
    graphApi: GraphApi;
    cache: CacheAdapter;
    uploadProvider: UploadableStorageProvider;
    search?: SearchAdapter;
    taskExecutor?: TaskExecutor;
  };
  emailTransporter: EmailTransporter;
  logger: Logger;
  user?: User;
}

export interface LoggedInGraphQLContext extends GraphQLContext {
  user: User;
}<|MERGE_RESOLUTION|>--- conflicted
+++ resolved
@@ -5,11 +5,7 @@
 import { EmailTransporter } from "../email/transporters";
 import { GraphApi } from "../graph";
 import { User } from "../graph/knowledge/system-types/user";
-<<<<<<< HEAD
-import { StorageType } from "../storage";
-=======
 import { UploadableStorageProvider } from "../storage";
->>>>>>> f065e7df
 import { TaskExecutor } from "../task-execution";
 
 /**
