--- conflicted
+++ resolved
@@ -1,62 +1,3 @@
-<<<<<<< HEAD
-import { DataSource } from "apollo-datasource";
-
-export type Entity = {
-  namespaceId: string;
-  id: string;
-  createdById: string;
-  type: string;
-  properties: any;
-  history?: string;
-  createdAt: Date;
-  updatedAt: Date;
-};
-
-/**
- * Generic interface to the database.
- */
-export interface DBAdapter extends DataSource {
-  /**
-   * Create a new entity. If "id" is not provided it will be automatically generated. To
-   * create a versioned entity, set the optional parameter "versioned" to `true`.
-   * */
-  createEntity(params: {
-    namespaceId: string;
-    id?: string;
-    createdById: string;
-    type: string;
-    versioned?: boolean;
-    properties: any;
-  }): Promise<Entity>;
-
-  /** Get an entity by ID in a given namespace. */
-  getEntity(params: {
-    namespaceId: string;
-    id: string;
-  }): Promise<Entity | undefined>;
-
-  /** Update an entity's properties. If the parameter "type" is provided, the function
-   * checks that the entity's type matches before updating.
-   */
-  updateEntity(params: {
-    namespaceId: string;
-    id: string;
-    type?: string;
-    properties: any;
-  }): Promise<Entity[]>;
-
-  /** Get all entities of a given type. */
-  getEntitiesByType(params: {
-    namespaceId: string;
-    type: string;
-  }): Promise<Entity[]>;
-
-  /** Get all namespace entities in the database, that is, those entities where the
-   * namespace ID equals the entity ID
-   */
-  getNamespaceEntities(): Promise<Entity[]>;
-}
-=======
 import { DataSource } from "apollo-datasource";
 
 export type Entity = {
@@ -126,5 +67,4 @@
     metadataId: string;
     extra: any;
   }): Promise<EntityMeta>;
-}
->>>>>>> 79624570
+}