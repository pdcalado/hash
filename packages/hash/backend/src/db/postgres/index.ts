<<<<<<< HEAD
import { Pool, PoolClient } from "pg";
import { DataSource } from "apollo-datasource";

import { DBAdapter, Entity } from "../adapter";
import { genEntityId } from "../../util";
import { gatherLinks, entityNotFoundError, replaceLink } from "./util";

/** Get a required environment variable. Throws an error if it's not set. */
const getRequiredEnv = (name: string) => {
  const value = process.env[name];
  if (value === undefined) {
    throw new Error(`Environment variable ${name} is not set`);
  }
  return value;
};

const parsePort = (str: string) => {
  if (/^\d+$/.test(str)) {
    return parseInt(str);
  }
  throw new Error("PG_PORT must be a positive number");
};

export class PostgresAdapter extends DataSource implements DBAdapter {
  private pool: Pool;

  constructor() {
    super();
    this.pool = new Pool({
      user: getRequiredEnv("HASH_PG_USER"),
      host: getRequiredEnv("HASH_PG_HOST"),
      port: parsePort(getRequiredEnv("HASH_PG_PORT")),
      database: getRequiredEnv("HASH_PG_DATABASE"),
      password: getRequiredEnv("HASH_PG_PASSWORD"),
    });
  }

  /** Execute a function inside a transaction. */
  private async tx<T>(fn: (client: PoolClient) => Promise<T>): Promise<T> {
    const client = await this.pool.connect();
    try {
      await client.query("BEGIN");
      const res = await fn(client);
      await client.query("COMMIT");
      return res;
    } catch (err) {
      await client.query("ROLLBACK");
      throw err;
    } finally {
      client.release();
    }
  }

  /** Get the row ID of an entity type. */
  private async getEntityTypeId(
    client: PoolClient,
    name: string
  ): Promise<number | null> {
    const res = await client.query(
      "select id from entity_types where name = $1",
      [name]
    );
    return res.rowCount === 0 ? null : res.rows[0]["id"];
  }

  /** Create an entity type and return its row ID. */
  private async createEntityType(
    client: PoolClient,
    name: string
  ): Promise<number> {
    // The "on conflict do nothing" clause is required here because multiple transactions
    // may try to insert at the same time causing a conflict on the UNIQUE constraint on
    // entity_types name column.
    await client.query(
      "insert into entity_types (name) values ($1) on conflict do nothing",
      [name]
    );
    return (await this.getEntityTypeId(client, name))!;
  }

  private async createOutgoingLink(
    client: PoolClient,
    params: {
      namespaceId: string;
      entityId: string;
      childNamespaceId: string;
      childId: string;
    }
  ) {
    await client.query(
      `insert into outgoing_links (shard_id, entity_id, child_shard_id, child_id)
      values ($1, $2, $3, $4)`,
      [
        params.namespaceId,
        params.entityId,
        params.childNamespaceId,
        params.childId,
      ]
    );
  }

  private async createIncomingLink(
    client: PoolClient,
    params: {
      namespaceId: string;
      entityId: string;
      parentNamespaceId: string;
      parentId: string;
    }
  ) {
    await client.query(
      `insert into incoming_links (shard_id, entity_id, parent_shard_id, parent_id)
      values ($1, $2, $3, $4)`,
      [
        params.namespaceId,
        params.entityId,
        params.parentNamespaceId,
        params.parentId,
      ]
    );
  }

  private async getEntityNamespace(client: PoolClient, entityId: string) {
    const res = await client.query(
      "select shard_id from entity_shard where entity_id = $1",
      [entityId]
    );
    return res.rowCount === 0 ? null : (res.rows[0]["shard_id"] as string);
  }

  /** Insert a history entity corresponding to a new versioned entity. */
  private async insertHistoryEntity(
    client: PoolClient,
    params: {
      namespaceId: string;
      historyId: string;
      entityId: string;
      entityCreatedAt: Date;
    }
  ) {
    client.query(
      `insert into entity_history (shard_id, history_id, entity_id, created_at)
      values ($1, $2, $3, $4)`,
      [
        params.namespaceId,
        params.historyId,
        params.entityId,
        params.entityCreatedAt,
      ]
    );
  }

  /** Insert a row into the entities table. */
  private async insertEntity(
    client: PoolClient,
    params: {
      namespaceId: string;
      id: string;
      typeId: number;
      properties: any;
      historyId?: string;
      createdById: string;
      createdAt: Date;
      updatedAt: Date;
    }
  ) {
    await client.query(
      `insert into entities (
          shard_id, id, type, properties, history_id, created_by, created_at, updated_at
        )
        values ($1, $2, $3, $4, $5, $6, $7, $8)`,
      [
        params.namespaceId,
        params.id,
        params.typeId,
        params.properties,
        params.historyId,
        params.createdById,
        params.createdAt,
        params.updatedAt,
      ]
    );
  }

  /**
   * Create a new entity. If "id" is not provided it will be automatically generated. To
   * create a versioned entity, set the optional parameter "versioned" to `true`.
   * */
  async createEntity(params: {
    namespaceId: string;
    id?: string;
    createdById: string;
    type: string;
    versioned?: boolean;
    properties: any;
  }): Promise<Entity> {
    const id = params.id ?? genEntityId();
    const now = new Date();

    const entity = await this.tx(async (client) => {
      // Create the shard if it does not already exist
      // TODO: this should be performed in a "createNamespace" function, or similar.
      await client.query(
        `insert into shards (shard_id) values ($1)
        on conflict (shard_id) do nothing`,
        [params.namespaceId]
      );

      // TODO: creating the entity type here if it doesn't exist. Do we want this?
      const entityTypeId =
        (await this.getEntityTypeId(client, params.type)) ??
        (await this.createEntityType(client, params.type));

      const historyId = params.versioned ? genEntityId() : undefined;

      await this.insertEntity(client, {
        ...params,
        id,
        typeId: entityTypeId,
        historyId,
        createdAt: now,
        updatedAt: now,
      });

      // If the entity is versioned, insert a corresponding history entity
      if (historyId) {
        await this.insertHistoryEntity(client, {
          namespaceId: params.namespaceId,
          historyId,
          entityId: id,
          entityCreatedAt: now,
        });
      }

      const entity: Entity = {
        namespaceId: params.namespaceId,
        id: id,
        createdById: params.createdById,
        type: params.type,
        properties: params.properties,
        createdAt: now,
        updatedAt: now,
      };

      // Make a reference to this entity's shard in the `entity_shard` lookup table
      await client.query(
        "insert into entity_shard (entity_id, shard_id) values ($1, $2)",
        [entity.id, entity.namespaceId]
      );

      // Gather the links this entity makes and insert incoming and outgoing references:
      const linkedEntityIds = gatherLinks(entity);
      await Promise.all(
        linkedEntityIds.map(async (dstId) => {
          const namespaceId = await this.getEntityNamespace(client, dstId);
          if (!namespaceId) {
            throw new Error(`namespace ID not found for entity ${dstId}`);
          }
          await Promise.all([
            this.createOutgoingLink(client, {
              namespaceId: entity.namespaceId,
              entityId: entity.id,
              childNamespaceId: namespaceId,
              childId: dstId,
            }),
            this.createIncomingLink(client, {
              namespaceId,
              entityId: dstId,
              parentNamespaceId: entity.namespaceId,
              parentId: entity.id,
            }),
          ]);
        })
      );

      return entity;
    });

    return entity;
  }

  private async _getEntity(
    client: PoolClient,
    params: { namespaceId: string; id: string }
  ): Promise<Entity | undefined> {
    console.log("_getEntity params = ", params);
    const res = await client.query(
      `select
        e.shard_id, e.id, t.name as type, e.properties, e.created_by, e.created_at,
        e.updated_at
      from
        entities as e
        join entity_types as t on e.type = t.id
      where
        e.shard_id = $1 and e.id = $2`,
      [params.namespaceId, params.id]
    );

    if (res.rowCount === 0) {
      return undefined;
    } else if (res.rowCount > 1) {
      throw new Error(`expected 1 row but received ${res.rowCount}`);
    }

    const row = res.rows[0];
    const entity: Entity = {
      namespaceId: row["shard_id"],
      id: row["id"],
      createdById: row["created_by"],
      type: row["type"],
      properties: row["properties"],
      createdAt: row["created_at"],
      updatedAt: row["updated_at"],
    };

    return entity;
  }

  /** Get an entity by ID in a given namespace. */
  async getEntity(params: {
    namespaceId: string;
    id: string;
  }): Promise<Entity | undefined> {
    const client = await this.pool.connect();
    try {
      return await this._getEntity(client, params);
    } finally {
      client.release();
    }
  }

  private async updateVersionedEntity(
    client: PoolClient,
    params: {
      entity: Entity;
      newProperties: any;
    }
  ) {
    if (!params.entity.history) {
      throw new Error("cannot create new version of non-versioned entity"); // TODO: better error
    }

    const typeId = await this.getEntityTypeId(client, params.entity.type);
    if (!typeId) {
      throw new Error("type not found"); // TODO: better error
    }

    const now = new Date();
    const newEntityVersion: Entity = {
      ...params.entity,
      id: genEntityId(),
      properties: params.newProperties,
      createdAt: now,
      updatedAt: now,
    };

    // TODO: if we defer the FK between entity_history and entities table, these two
    // queries may be performed concurrently.
    await this.insertEntity(client, { ...newEntityVersion, typeId });
    await this.insertHistoryEntity(client, {
      namespaceId: newEntityVersion.namespaceId,
      historyId: newEntityVersion.history!,
      entityId: newEntityVersion.id,
      entityCreatedAt: newEntityVersion.createdAt,
    });

    return newEntityVersion;
  }

  private async updateNonVersionedEntity(
    client: PoolClient,
    params: {
      entity: Entity;
      newProperties: any;
    }
  ) {
    if (params.entity.history) {
      throw new Error("cannot in-place update a versioned entity"); // TODO: better error
    }

    const typeId = await this.getEntityTypeId(client, params.entity.type);
    if (!typeId) {
      throw new Error("type not found"); // TODO: better error
    }

    const now = new Date();
    const res = await client.query(
      `update entities set properties = $1, updated_at = $2
      where shard_id = $3 and id = $4`,
      [params.newProperties, now, params.entity.namespaceId, params.entity.id]
    );

    if (res.rowCount === 0) {
      throw new Error(`expected 1 row to be updated not ${res.rowCount}`);
    }
    return {
      ...params.entity,
      properties: params.newProperties,
      updatedAt: now,
    } as Entity;
  }

  /** Get the IDs of all entities which refrence a given entity. */
  private async getEntityParentIDs(
    client: PoolClient,
    entity: Entity,
  ) {
    const res = await client.query(
      `select parent_shard_id, parent_id from incoming_links
      where shard_id = $1 and entity_id = $2`,
      [entity.namespaceId, entity.id]
    );
    if (res.rowCount === 0) {
      return [];
    }
    return res.rows.map((row) => ({
      namespaceId: row["parent_shard_id"] as string,
      id: row["parent_id"] as string,
    }));
  }

  private async _updateEntity(
    client: PoolClient,
    params: {
      namespaceId: string;
      id: string;
      type?: string;
      properties: any;
    }
  ): Promise<Entity[]> {
    const entity = await this._getEntity(client, params);
    if (!entity) {
      throw entityNotFoundError({ ...params });
    }

    if (params.type && params.type !== entity.type) {
      throw new Error("types don't match"); // TODO: better error
    }

    if (entity.history) {
      const updatedEntity = await this.updateVersionedEntity(client, {
        entity,
        newProperties: params.properties,
      });

      // Updating a versioned entity creates a new entity with a new ID. We need to
      // update all entities which reference this entity with this ID.
      // TODO: there's redundant _getEntity fetching here. Could refactor the function
      // signature to take the old state of the entity.
      const parentRefs = await this.getEntityParentIDs(client, updatedEntity);
      const parents = await Promise.all(parentRefs.map(async (ref) => {
        const parent = await this._getEntity(client, ref);
        if (!parent) {
          throw entityNotFoundError(ref);
        }
        return parent;
      }));
      const updatedParents = await Promise.all(parents.map(async (parent) => {
        replaceLink(parent, { old: entity.id, new: updatedEntity.id });
        return await this._updateEntity(client, { ...parent });
      }));

      return [updatedEntity].concat(updatedParents.flat());
    }

    const updatedEntity = await this.updateNonVersionedEntity(client, {
      entity,
      newProperties: params.properties,
    });
    return [updatedEntity];
  }

  /** Update an entity's properties. If the "type" parameter is provided, the function
   * checks that it matches the entity's type. Returns `undefined` if the entity does
   * not exist in the given namespace.
   */
  async updateEntity(params: {
    namespaceId: string;
    id: string;
    type?: string;
    properties: any;
  }): Promise<Entity[]> {
    return await this.tx(async (client) => {
      return await this._updateEntity(client, params);
    });
  }

  /** Get all entities of a given type. */
  async getEntitiesByType(params: {
    namespaceId: string;
    type: string;
  }): Promise<Entity[]> {
    const res = await this.pool.query(
      `select
        e.shard_id, e.id, t.name as type, e.properties, e.created_by, e.created_at,
        e.updated_at
      from
        entities as e
        join entity_types as t on e.type = t.id
      where
        e.shard_id = $1 and t.name = $2`,
      [params.namespaceId, params.type]
    );

    return res.rows.map((row) => ({
      namespaceId: row["shard_id"],
      id: row["id"],
      createdById: row["created_by"],
      type: row["type"],
      properties: row["properties"],
      createdAt: row["created_at"],
      updatedAt: row["updated_at"],
    }));
  }

  /** Get all namespace entities. */
  async getNamespaceEntities(): Promise<Entity[]> {
    const res = await this.pool.query(
      `select
        e.shard_id, e.id, t.name as type, e.properties, e.created_by, e.created_at,
        e.updated_at
      from
        entities as e
        join entity_types as t on e.type = t.id
      where
        e.shard_id = e.id`
    );
    return res.rows.map((row) => ({
      namespaceId: row["shard_id"],
      id: row["id"],
      createdById: row["created_by"],
      type: row["type"],
      properties: row["properties"],
      createdAt: row["created_at"],
      updatedAt: row["updated_at"],
    }));
  }
}
=======
import { Pool, PoolClient } from "pg";
import { DataSource } from "apollo-datasource";

import { DBAdapter, Entity, EntityMeta } from "../adapter";
import { genEntityId } from "../../util";
import { gatherLinks, entityNotFoundError, replaceLink } from "./util";

/** Get a required environment variable. Throws an error if it's not set. */
const getRequiredEnv = (name: string) => {
  const value = process.env[name];
  if (value === undefined) {
    throw new Error(`Environment variable ${name} is not set`);
  }
  return value;
};

const parsePort = (str: string) => {
  if (/^\d+$/.test(str)) {
    return parseInt(str);
  }
  throw new Error("PG_PORT must be a positive number");
};

export class PostgresAdapter extends DataSource implements DBAdapter {
  private pool: Pool;

  constructor() {
    super();
    this.pool = new Pool({
      user: getRequiredEnv("HASH_PG_USER"),
      host: getRequiredEnv("HASH_PG_HOST"),
      port: parsePort(getRequiredEnv("HASH_PG_PORT")),
      database: getRequiredEnv("HASH_PG_DATABASE"),
      password: getRequiredEnv("HASH_PG_PASSWORD"),
    });
  }

  /** Execute a function inside a transaction. */
  private async tx<T>(fn: (client: PoolClient) => Promise<T>): Promise<T> {
    const client = await this.pool.connect();
    try {
      await client.query("BEGIN");
      const res = await fn(client);
      await client.query("COMMIT");
      return res;
    } catch (err) {
      await client.query("ROLLBACK");
      throw err;
    } finally {
      client.release();
    }
  }

  /** Get the row ID of an entity type. */
  private async getEntityTypeId(
    client: PoolClient,
    name: string
  ): Promise<number | null> {
    const res = await client.query(
      "select id from entity_types where name = $1",
      [name]
    );
    return res.rowCount === 0 ? null : res.rows[0]["id"];
  }

  /** Create an entity type and return its row ID. */
  private async createEntityType(
    client: PoolClient,
    name: string
  ): Promise<number> {
    // The "on conflict do nothing" clause is required here because multiple transactions
    // may try to insert at the same time causing a conflict on the UNIQUE constraint on
    // entity_types name column.
    await client.query(
      "insert into entity_types (name) values ($1) on conflict do nothing",
      [name]
    );
    return (await this.getEntityTypeId(client, name))!;
  }

  private async createOutgoingLink(
    client: PoolClient,
    params: {
      accountId: string;
      entityId: string;
      childAccountId: string;
      childId: string;
    }
  ) {
    await client.query(
      `insert into outgoing_links (account_id, entity_id, child_account_id, child_id)
      values ($1, $2, $3, $4)`,
      [params.accountId, params.entityId, params.childAccountId, params.childId]
    );
  }

  private async createIncomingLink(
    client: PoolClient,
    params: {
      accountId: string;
      entityId: string;
      parentAccountId: string;
      parentId: string;
    }
  ) {
    await client.query(
      `insert into incoming_links (account_id, entity_id, parent_account_id, parent_id)
      values ($1, $2, $3, $4)`,
      [
        params.accountId,
        params.entityId,
        params.parentAccountId,
        params.parentId,
      ]
    );
  }

  private async getEntityNamespace(client: PoolClient, entityId: string) {
    const res = await client.query(
      "select account_id from entity_account where entity_id = $1",
      [entityId]
    );
    return res.rowCount === 0 ? null : (res.rows[0]["account_id"] as string);
  }

  /** Insert a history entity corresponding to a new versioned entity. */
  private async insertHistoryEntity(
    client: PoolClient,
    params: {
      accountId: string;
      historyId: string;
      entityId: string;
      entityCreatedAt: Date;
    }
  ) {
    client.query(
      `insert into entity_history (account_id, history_id, entity_id, created_at)
      values ($1, $2, $3, $4)`,
      [
        params.accountId,
        params.historyId,
        params.entityId,
        params.entityCreatedAt,
      ]
    );
  }

  /** Insert a row into the entities table. */
  private async insertEntity(
    client: PoolClient,
    params: {
      accountId: string;
      entityId: string;
      typeId: number;
      properties: any;
      historyId?: string;
      metadataId: string;
      createdById: string;
      createdAt: Date;
      updatedAt: Date;
    }
  ) {
    await client.query(
      `insert into entities (
          account_id, entity_id, type, properties, history_id, metadata_id, created_by,
          created_at, updated_at
        )
        values ($1, $2, $3, $4, $5, $6, $7, $8, $9)`,
      [
        params.accountId,
        params.entityId,
        params.typeId,
        params.properties,
        params.historyId,
        params.metadataId,
        params.createdById,
        params.createdAt,
        params.updatedAt,
      ]
    );
  }

  private async insertEntityMetadata(
    client: PoolClient,
    params: {
      accountId: string;
      metadataId: string;
      extra: any;
    }
  ): Promise<EntityMeta> {
    await client.query(
      "insert into entity_metadata (account_id, metadata_id, extra) values ($1, $2, $3)",
      [params.accountId, params.metadataId, params.extra]
    );
    return params as EntityMeta;
  }

  /**
   * Create a new entity. If entityId is not provided it will be automatically generated.
   * To create a versioned entity, set the optional parameter "versioned" to `true`.
   * */
  async createEntity(params: {
    accountId: string;
    entityId?: string;
    createdById: string;
    type: string;
    versioned?: boolean;
    properties: any;
  }): Promise<Entity> {
    const entityId = params.entityId ?? genEntityId();
    const now = new Date();

    const entity = await this.tx(async (client) => {
      // Create the shard if it does not already exist
      // TODO: this should be performed in a "createNamespace" function, or similar.
      await client.query(
        `insert into accounts (account_id) values ($1)
        on conflict (account_id) do nothing`,
        [params.accountId]
      );

      // TODO: creating the entity type here if it doesn't exist. Do we want this?
      const entityTypeId =
        (await this.getEntityTypeId(client, params.type)) ??
        (await this.createEntityType(client, params.type));

      const historyId = params.versioned ? genEntityId() : undefined;
      const metadataId = genEntityId();

      // TODO: defer FK and run concurrently with insertEntity
      const metadata = await this.insertEntityMetadata(client, {
        accountId: params.accountId,
        metadataId,
        extra: {}, // TODO: decide what to put in here
      });

      await this.insertEntity(client, {
        ...params,
        entityId: entityId,
        typeId: entityTypeId,
        historyId,
        metadataId,
        createdAt: now,
        updatedAt: now,
      });

      const entity: Entity = {
        accountId: params.accountId,
        entityId: entityId,
        createdById: params.createdById,
        type: params.type,
        properties: params.properties,
        historyId,
        metadata,
        createdAt: now,
        updatedAt: now,
      };

      // Make a reference to this entity's shard in the `entity_account` lookup table
      // TODO: defer FK constraint and run concurrently with insertEntity
      await client.query(
        "insert into entity_account (entity_id, account_id) values ($1, $2)",
        [entity.entityId, entity.accountId]
      );

      // Gather the links this entity makes and insert incoming and outgoing references:
      const linkedEntityIds = gatherLinks(entity);
      await Promise.all(
        linkedEntityIds.map(async (dstId) => {
          const accountId = await this.getEntityNamespace(client, dstId);
          if (!accountId) {
            throw new Error(`namespace ID not found for entity ${dstId}`);
          }
          await Promise.all([
            this.createOutgoingLink(client, {
              accountId: entity.accountId,
              entityId: entity.entityId,
              childAccountId: accountId,
              childId: dstId,
            }),
            this.createIncomingLink(client, {
              accountId: accountId,
              entityId: dstId,
              parentAccountId: entity.accountId,
              parentId: entity.entityId,
            }),
          ]);
        })
      );

      return entity;
    });

    return entity;
  }

  private async _getEntity(
    client: PoolClient,
    params: { accountId: string; entityId: string }
  ): Promise<Entity | undefined> {
    const res = await client.query(
      `select
        e.account_id, e.entity_id, t.name as type, e.properties, e.created_by,
        e.created_at, e.updated_at, e.history_id, e.metadata_id, meta.extra
      from
        entities as e
        join entity_types as t on e.type = t.id
        join entity_metadata as meta on
          e.account_id = meta.account_id and  -- required for sharding
          e.metadata_id = meta.metadata_id
      where
        e.account_id = $1 and e.entity_id = $2`,
      [params.accountId, params.entityId]
    );

    if (res.rowCount === 0) {
      return undefined;
    } else if (res.rowCount > 1) {
      throw new Error(`expected 1 row but received ${res.rowCount}`);
    }

    const row = res.rows[0];
    const entity: Entity = {
      accountId: row["account_id"],
      entityId: row["entity_id"],
      createdById: row["created_by"],
      type: row["type"],
      properties: row["properties"],
      historyId: row["history_id"],
      metadata: {
        metadataId: row["metadata_id"],
        extra: row["extra"],
      },
      createdAt: row["created_at"],
      updatedAt: row["updated_at"],
    };

    return entity;
  }

  /** Get an entity by ID in a given namespace. */
  async getEntity(params: {
    accountId: string;
    entityId: string;
  }): Promise<Entity | undefined> {
    const client = await this.pool.connect();
    try {
      return await this._getEntity(client, params);
    } finally {
      client.release();
    }
  }

  private async updateVersionedEntity(
    client: PoolClient,
    params: {
      entity: Entity;
      newProperties: any;
    }
  ) {
    if (!params.entity.historyId) {
      throw new Error("cannot create new version of non-versioned entity"); // TODO: better error
    }

    const typeId = await this.getEntityTypeId(client, params.entity.type);
    if (!typeId) {
      throw new Error("type not found"); // TODO: better error
    }

    const now = new Date();
    const newEntityVersion: Entity = {
      ...params.entity,
      entityId: genEntityId(),
      properties: params.newProperties,
      createdAt: now,
      updatedAt: now,
    };

    // TODO: if we defer the FK between entity_history and entities table, these two
    // queries may be performed concurrently.
    await this.insertEntity(client, {
      ...newEntityVersion,
      typeId,
      metadataId: newEntityVersion.metadata.metadataId,
    });
    await this.insertHistoryEntity(client, {
      accountId: newEntityVersion.accountId,
      historyId: newEntityVersion.historyId!,
      entityId: newEntityVersion.entityId,
      entityCreatedAt: newEntityVersion.createdAt,
    });

    return newEntityVersion;
  }

  private async updateNonVersionedEntity(
    client: PoolClient,
    params: {
      entity: Entity;
      newProperties: any;
    }
  ) {
    if (params.entity.historyId) {
      throw new Error("cannot in-place update a versioned entity"); // TODO: better error
    }

    const typeId = await this.getEntityTypeId(client, params.entity.type);
    if (!typeId) {
      throw new Error("type not found"); // TODO: better error
    }

    const now = new Date();
    const res = await client.query(
      `update entities set properties = $1, updated_at = $2
      where account_id = $3 and entity_id = $4`,
      [
        params.newProperties,
        now,
        params.entity.accountId,
        params.entity.entityId,
      ]
    );

    if (res.rowCount === 0) {
      throw new Error(`expected 1 row to be updated not ${res.rowCount}`);
    }
    return {
      ...params.entity,
      properties: params.newProperties,
      updatedAt: now,
    } as Entity;
  }

  /** Get the IDs of all entities which refrence a given entity. */
  private async getEntityParentIDs(client: PoolClient, entity: Entity) {
    const res = await client.query(
      `select parent_account_id, parent_id from incoming_links
      where account_id = $1 and entity_id = $2`,
      [entity.accountId, entity.entityId]
    );
    if (res.rowCount === 0) {
      return [];
    }
    return res.rows.map((row) => ({
      accountId: row["parent_account_id"] as string,
      entityId: row["parent_id"] as string,
    }));
  }

  private async _updateEntity(
    client: PoolClient,
    params: {
      accountId: string;
      entityId: string;
      type?: string;
      properties: any;
    }
  ): Promise<Entity[]> {
    const entity = await this._getEntity(client, params);
    if (!entity) {
      throw entityNotFoundError(params);
    }

    if (params.type && params.type !== entity.type) {
      throw new Error("types don't match"); // TODO: better error
    }

    if (entity.historyId) {
      const updatedEntity = await this.updateVersionedEntity(client, {
        entity,
        newProperties: params.properties,
      });

      // Updating a versioned entity creates a new entity with a new ID. We need to
      // update all entities which reference this entity with this ID.
      // TODO: there's redundant _getEntity fetching here. Could refactor the function
      // signature to take the old state of the entity.
      const parentRefs = await this.getEntityParentIDs(client, updatedEntity);
      const parents = await Promise.all(
        parentRefs.map(async (ref) => {
          const parent = await this._getEntity(client, ref);
          if (!parent) {
            throw entityNotFoundError(ref);
          }
          return parent;
        })
      );
      const updatedParents = await Promise.all(
        parents.map(async (parent) => {
          replaceLink(parent, {
            old: entity.entityId,
            new: updatedEntity.entityId,
          });
          return await this._updateEntity(client, parent);
        })
      );

      return [updatedEntity].concat(updatedParents.flat());
    }

    const updatedEntity = await this.updateNonVersionedEntity(client, {
      entity,
      newProperties: params.properties,
    });
    return [updatedEntity];
  }

  /** Update an entity's properties. If the "type" parameter is provided, the function
   * checks that it matches the entity's type. Returns `undefined` if the entity does
   * not exist in the given namespace.
   */
  async updateEntity(params: {
    accountId: string;
    entityId: string;
    type?: string;
    properties: any;
  }): Promise<Entity[]> {
    return await this.tx(async (client) => {
      return await this._updateEntity(client, params);
    });
  }

  /** Get all entities of a given type. */
  async getEntitiesByType(params: {
    accountId: string;
    type: string;
  }): Promise<Entity[]> {
    const res = await this.pool.query(
      `select
        e.account_id, e.entity_id, t.name as type, e.properties, e.created_by,
        e.created_at, e.updated_at, e.metadata_id, e.history_id, meta.extra
      from
        entities as e
        join entity_types as t on e.type = t.id
        join entity_metadata as meta on
          meta.account_id = e.account_id  -- required for sharding
          and meta.metadata_id = e.metadata_id
      where
        e.account_id = $1 and t.name = $2`,
      [params.accountId, params.type]
    );

    return res.rows.map((row) => ({
      accountId: row["account_id"],
      entityId: row["entity_id"],
      createdById: row["created_by"],
      type: row["type"],
      properties: row["properties"],
      historyId: row["history_id"],
      metadata: {
        metadataId: row["metadata_id"],
        extra: row["extra"],
      },
      createdAt: row["created_at"],
      updatedAt: row["updated_at"],
    }));
  }

  /** Get all namespace entities. */
  async getNamespaceEntities(): Promise<Entity[]> {
    const res = await this.pool.query(
      `select
        e.account_id, e.entity_id, t.name as type, e.properties, e.created_by,
        e.created_at, e.updated_at, e.metadata_id, meta.extra
      from
        entities as e
        join entity_types as t on e.type = t.id
        join entity_metadata as meta on
          meta.account_id = e.account_id  -- required for sharding
          and meta.metadata_id = e.metadata_id
      where
        e.account_id = e.entity_id`
    );
    return res.rows.map((row) => ({
      accountId: row["account_id"],
      entityId: row["entity_id"],
      createdById: row["created_by"],
      type: row["type"],
      properties: row["properties"],
      historyId: row["history_id"],
      metadata: {
        metadataId: row["metadata_id"],
        extra: row["extra"],
      },
      createdAt: row["created_at"],
      updatedAt: row["updated_at"],
    }));
  }

  async updateEntityMetadata(params: {
    accountId: string;
    metadataId: string;
    extra: any;
  }): Promise<EntityMeta> {
    const res = await this.pool.query(
      `update entity_metadata set extra = $1 where account_id = $2 and metadata_id = $3`,
      [params.extra, params.accountId, params.metadataId]
    );
    if (res.rowCount !== 1) {
      throw new Error("internal error"); // TODO: better erorr message
    }
    return params;
  }
}
>>>>>>> 79624570
<|MERGE_RESOLUTION|>--- conflicted
+++ resolved
@@ -1,543 +1,3 @@
-<<<<<<< HEAD
-import { Pool, PoolClient } from "pg";
-import { DataSource } from "apollo-datasource";
-
-import { DBAdapter, Entity } from "../adapter";
-import { genEntityId } from "../../util";
-import { gatherLinks, entityNotFoundError, replaceLink } from "./util";
-
-/** Get a required environment variable. Throws an error if it's not set. */
-const getRequiredEnv = (name: string) => {
-  const value = process.env[name];
-  if (value === undefined) {
-    throw new Error(`Environment variable ${name} is not set`);
-  }
-  return value;
-};
-
-const parsePort = (str: string) => {
-  if (/^\d+$/.test(str)) {
-    return parseInt(str);
-  }
-  throw new Error("PG_PORT must be a positive number");
-};
-
-export class PostgresAdapter extends DataSource implements DBAdapter {
-  private pool: Pool;
-
-  constructor() {
-    super();
-    this.pool = new Pool({
-      user: getRequiredEnv("HASH_PG_USER"),
-      host: getRequiredEnv("HASH_PG_HOST"),
-      port: parsePort(getRequiredEnv("HASH_PG_PORT")),
-      database: getRequiredEnv("HASH_PG_DATABASE"),
-      password: getRequiredEnv("HASH_PG_PASSWORD"),
-    });
-  }
-
-  /** Execute a function inside a transaction. */
-  private async tx<T>(fn: (client: PoolClient) => Promise<T>): Promise<T> {
-    const client = await this.pool.connect();
-    try {
-      await client.query("BEGIN");
-      const res = await fn(client);
-      await client.query("COMMIT");
-      return res;
-    } catch (err) {
-      await client.query("ROLLBACK");
-      throw err;
-    } finally {
-      client.release();
-    }
-  }
-
-  /** Get the row ID of an entity type. */
-  private async getEntityTypeId(
-    client: PoolClient,
-    name: string
-  ): Promise<number | null> {
-    const res = await client.query(
-      "select id from entity_types where name = $1",
-      [name]
-    );
-    return res.rowCount === 0 ? null : res.rows[0]["id"];
-  }
-
-  /** Create an entity type and return its row ID. */
-  private async createEntityType(
-    client: PoolClient,
-    name: string
-  ): Promise<number> {
-    // The "on conflict do nothing" clause is required here because multiple transactions
-    // may try to insert at the same time causing a conflict on the UNIQUE constraint on
-    // entity_types name column.
-    await client.query(
-      "insert into entity_types (name) values ($1) on conflict do nothing",
-      [name]
-    );
-    return (await this.getEntityTypeId(client, name))!;
-  }
-
-  private async createOutgoingLink(
-    client: PoolClient,
-    params: {
-      namespaceId: string;
-      entityId: string;
-      childNamespaceId: string;
-      childId: string;
-    }
-  ) {
-    await client.query(
-      `insert into outgoing_links (shard_id, entity_id, child_shard_id, child_id)
-      values ($1, $2, $3, $4)`,
-      [
-        params.namespaceId,
-        params.entityId,
-        params.childNamespaceId,
-        params.childId,
-      ]
-    );
-  }
-
-  private async createIncomingLink(
-    client: PoolClient,
-    params: {
-      namespaceId: string;
-      entityId: string;
-      parentNamespaceId: string;
-      parentId: string;
-    }
-  ) {
-    await client.query(
-      `insert into incoming_links (shard_id, entity_id, parent_shard_id, parent_id)
-      values ($1, $2, $3, $4)`,
-      [
-        params.namespaceId,
-        params.entityId,
-        params.parentNamespaceId,
-        params.parentId,
-      ]
-    );
-  }
-
-  private async getEntityNamespace(client: PoolClient, entityId: string) {
-    const res = await client.query(
-      "select shard_id from entity_shard where entity_id = $1",
-      [entityId]
-    );
-    return res.rowCount === 0 ? null : (res.rows[0]["shard_id"] as string);
-  }
-
-  /** Insert a history entity corresponding to a new versioned entity. */
-  private async insertHistoryEntity(
-    client: PoolClient,
-    params: {
-      namespaceId: string;
-      historyId: string;
-      entityId: string;
-      entityCreatedAt: Date;
-    }
-  ) {
-    client.query(
-      `insert into entity_history (shard_id, history_id, entity_id, created_at)
-      values ($1, $2, $3, $4)`,
-      [
-        params.namespaceId,
-        params.historyId,
-        params.entityId,
-        params.entityCreatedAt,
-      ]
-    );
-  }
-
-  /** Insert a row into the entities table. */
-  private async insertEntity(
-    client: PoolClient,
-    params: {
-      namespaceId: string;
-      id: string;
-      typeId: number;
-      properties: any;
-      historyId?: string;
-      createdById: string;
-      createdAt: Date;
-      updatedAt: Date;
-    }
-  ) {
-    await client.query(
-      `insert into entities (
-          shard_id, id, type, properties, history_id, created_by, created_at, updated_at
-        )
-        values ($1, $2, $3, $4, $5, $6, $7, $8)`,
-      [
-        params.namespaceId,
-        params.id,
-        params.typeId,
-        params.properties,
-        params.historyId,
-        params.createdById,
-        params.createdAt,
-        params.updatedAt,
-      ]
-    );
-  }
-
-  /**
-   * Create a new entity. If "id" is not provided it will be automatically generated. To
-   * create a versioned entity, set the optional parameter "versioned" to `true`.
-   * */
-  async createEntity(params: {
-    namespaceId: string;
-    id?: string;
-    createdById: string;
-    type: string;
-    versioned?: boolean;
-    properties: any;
-  }): Promise<Entity> {
-    const id = params.id ?? genEntityId();
-    const now = new Date();
-
-    const entity = await this.tx(async (client) => {
-      // Create the shard if it does not already exist
-      // TODO: this should be performed in a "createNamespace" function, or similar.
-      await client.query(
-        `insert into shards (shard_id) values ($1)
-        on conflict (shard_id) do nothing`,
-        [params.namespaceId]
-      );
-
-      // TODO: creating the entity type here if it doesn't exist. Do we want this?
-      const entityTypeId =
-        (await this.getEntityTypeId(client, params.type)) ??
-        (await this.createEntityType(client, params.type));
-
-      const historyId = params.versioned ? genEntityId() : undefined;
-
-      await this.insertEntity(client, {
-        ...params,
-        id,
-        typeId: entityTypeId,
-        historyId,
-        createdAt: now,
-        updatedAt: now,
-      });
-
-      // If the entity is versioned, insert a corresponding history entity
-      if (historyId) {
-        await this.insertHistoryEntity(client, {
-          namespaceId: params.namespaceId,
-          historyId,
-          entityId: id,
-          entityCreatedAt: now,
-        });
-      }
-
-      const entity: Entity = {
-        namespaceId: params.namespaceId,
-        id: id,
-        createdById: params.createdById,
-        type: params.type,
-        properties: params.properties,
-        createdAt: now,
-        updatedAt: now,
-      };
-
-      // Make a reference to this entity's shard in the `entity_shard` lookup table
-      await client.query(
-        "insert into entity_shard (entity_id, shard_id) values ($1, $2)",
-        [entity.id, entity.namespaceId]
-      );
-
-      // Gather the links this entity makes and insert incoming and outgoing references:
-      const linkedEntityIds = gatherLinks(entity);
-      await Promise.all(
-        linkedEntityIds.map(async (dstId) => {
-          const namespaceId = await this.getEntityNamespace(client, dstId);
-          if (!namespaceId) {
-            throw new Error(`namespace ID not found for entity ${dstId}`);
-          }
-          await Promise.all([
-            this.createOutgoingLink(client, {
-              namespaceId: entity.namespaceId,
-              entityId: entity.id,
-              childNamespaceId: namespaceId,
-              childId: dstId,
-            }),
-            this.createIncomingLink(client, {
-              namespaceId,
-              entityId: dstId,
-              parentNamespaceId: entity.namespaceId,
-              parentId: entity.id,
-            }),
-          ]);
-        })
-      );
-
-      return entity;
-    });
-
-    return entity;
-  }
-
-  private async _getEntity(
-    client: PoolClient,
-    params: { namespaceId: string; id: string }
-  ): Promise<Entity | undefined> {
-    console.log("_getEntity params = ", params);
-    const res = await client.query(
-      `select
-        e.shard_id, e.id, t.name as type, e.properties, e.created_by, e.created_at,
-        e.updated_at
-      from
-        entities as e
-        join entity_types as t on e.type = t.id
-      where
-        e.shard_id = $1 and e.id = $2`,
-      [params.namespaceId, params.id]
-    );
-
-    if (res.rowCount === 0) {
-      return undefined;
-    } else if (res.rowCount > 1) {
-      throw new Error(`expected 1 row but received ${res.rowCount}`);
-    }
-
-    const row = res.rows[0];
-    const entity: Entity = {
-      namespaceId: row["shard_id"],
-      id: row["id"],
-      createdById: row["created_by"],
-      type: row["type"],
-      properties: row["properties"],
-      createdAt: row["created_at"],
-      updatedAt: row["updated_at"],
-    };
-
-    return entity;
-  }
-
-  /** Get an entity by ID in a given namespace. */
-  async getEntity(params: {
-    namespaceId: string;
-    id: string;
-  }): Promise<Entity | undefined> {
-    const client = await this.pool.connect();
-    try {
-      return await this._getEntity(client, params);
-    } finally {
-      client.release();
-    }
-  }
-
-  private async updateVersionedEntity(
-    client: PoolClient,
-    params: {
-      entity: Entity;
-      newProperties: any;
-    }
-  ) {
-    if (!params.entity.history) {
-      throw new Error("cannot create new version of non-versioned entity"); // TODO: better error
-    }
-
-    const typeId = await this.getEntityTypeId(client, params.entity.type);
-    if (!typeId) {
-      throw new Error("type not found"); // TODO: better error
-    }
-
-    const now = new Date();
-    const newEntityVersion: Entity = {
-      ...params.entity,
-      id: genEntityId(),
-      properties: params.newProperties,
-      createdAt: now,
-      updatedAt: now,
-    };
-
-    // TODO: if we defer the FK between entity_history and entities table, these two
-    // queries may be performed concurrently.
-    await this.insertEntity(client, { ...newEntityVersion, typeId });
-    await this.insertHistoryEntity(client, {
-      namespaceId: newEntityVersion.namespaceId,
-      historyId: newEntityVersion.history!,
-      entityId: newEntityVersion.id,
-      entityCreatedAt: newEntityVersion.createdAt,
-    });
-
-    return newEntityVersion;
-  }
-
-  private async updateNonVersionedEntity(
-    client: PoolClient,
-    params: {
-      entity: Entity;
-      newProperties: any;
-    }
-  ) {
-    if (params.entity.history) {
-      throw new Error("cannot in-place update a versioned entity"); // TODO: better error
-    }
-
-    const typeId = await this.getEntityTypeId(client, params.entity.type);
-    if (!typeId) {
-      throw new Error("type not found"); // TODO: better error
-    }
-
-    const now = new Date();
-    const res = await client.query(
-      `update entities set properties = $1, updated_at = $2
-      where shard_id = $3 and id = $4`,
-      [params.newProperties, now, params.entity.namespaceId, params.entity.id]
-    );
-
-    if (res.rowCount === 0) {
-      throw new Error(`expected 1 row to be updated not ${res.rowCount}`);
-    }
-    return {
-      ...params.entity,
-      properties: params.newProperties,
-      updatedAt: now,
-    } as Entity;
-  }
-
-  /** Get the IDs of all entities which refrence a given entity. */
-  private async getEntityParentIDs(
-    client: PoolClient,
-    entity: Entity,
-  ) {
-    const res = await client.query(
-      `select parent_shard_id, parent_id from incoming_links
-      where shard_id = $1 and entity_id = $2`,
-      [entity.namespaceId, entity.id]
-    );
-    if (res.rowCount === 0) {
-      return [];
-    }
-    return res.rows.map((row) => ({
-      namespaceId: row["parent_shard_id"] as string,
-      id: row["parent_id"] as string,
-    }));
-  }
-
-  private async _updateEntity(
-    client: PoolClient,
-    params: {
-      namespaceId: string;
-      id: string;
-      type?: string;
-      properties: any;
-    }
-  ): Promise<Entity[]> {
-    const entity = await this._getEntity(client, params);
-    if (!entity) {
-      throw entityNotFoundError({ ...params });
-    }
-
-    if (params.type && params.type !== entity.type) {
-      throw new Error("types don't match"); // TODO: better error
-    }
-
-    if (entity.history) {
-      const updatedEntity = await this.updateVersionedEntity(client, {
-        entity,
-        newProperties: params.properties,
-      });
-
-      // Updating a versioned entity creates a new entity with a new ID. We need to
-      // update all entities which reference this entity with this ID.
-      // TODO: there's redundant _getEntity fetching here. Could refactor the function
-      // signature to take the old state of the entity.
-      const parentRefs = await this.getEntityParentIDs(client, updatedEntity);
-      const parents = await Promise.all(parentRefs.map(async (ref) => {
-        const parent = await this._getEntity(client, ref);
-        if (!parent) {
-          throw entityNotFoundError(ref);
-        }
-        return parent;
-      }));
-      const updatedParents = await Promise.all(parents.map(async (parent) => {
-        replaceLink(parent, { old: entity.id, new: updatedEntity.id });
-        return await this._updateEntity(client, { ...parent });
-      }));
-
-      return [updatedEntity].concat(updatedParents.flat());
-    }
-
-    const updatedEntity = await this.updateNonVersionedEntity(client, {
-      entity,
-      newProperties: params.properties,
-    });
-    return [updatedEntity];
-  }
-
-  /** Update an entity's properties. If the "type" parameter is provided, the function
-   * checks that it matches the entity's type. Returns `undefined` if the entity does
-   * not exist in the given namespace.
-   */
-  async updateEntity(params: {
-    namespaceId: string;
-    id: string;
-    type?: string;
-    properties: any;
-  }): Promise<Entity[]> {
-    return await this.tx(async (client) => {
-      return await this._updateEntity(client, params);
-    });
-  }
-
-  /** Get all entities of a given type. */
-  async getEntitiesByType(params: {
-    namespaceId: string;
-    type: string;
-  }): Promise<Entity[]> {
-    const res = await this.pool.query(
-      `select
-        e.shard_id, e.id, t.name as type, e.properties, e.created_by, e.created_at,
-        e.updated_at
-      from
-        entities as e
-        join entity_types as t on e.type = t.id
-      where
-        e.shard_id = $1 and t.name = $2`,
-      [params.namespaceId, params.type]
-    );
-
-    return res.rows.map((row) => ({
-      namespaceId: row["shard_id"],
-      id: row["id"],
-      createdById: row["created_by"],
-      type: row["type"],
-      properties: row["properties"],
-      createdAt: row["created_at"],
-      updatedAt: row["updated_at"],
-    }));
-  }
-
-  /** Get all namespace entities. */
-  async getNamespaceEntities(): Promise<Entity[]> {
-    const res = await this.pool.query(
-      `select
-        e.shard_id, e.id, t.name as type, e.properties, e.created_by, e.created_at,
-        e.updated_at
-      from
-        entities as e
-        join entity_types as t on e.type = t.id
-      where
-        e.shard_id = e.id`
-    );
-    return res.rows.map((row) => ({
-      namespaceId: row["shard_id"],
-      id: row["id"],
-      createdById: row["created_by"],
-      type: row["type"],
-      properties: row["properties"],
-      createdAt: row["created_at"],
-      updatedAt: row["updated_at"],
-    }));
-  }
-}
-=======
 import { Pool, PoolClient } from "pg";
 import { DataSource } from "apollo-datasource";
 
@@ -1141,5 +601,4 @@
     }
     return params;
   }
-}
->>>>>>> 79624570
+}