import { gql } from "apollo-server-express";

export const pageTypedef = gql`
  type Page implements Entity {
    properties: PageProperties!

    # ENTITY INTERFACE FIELDS BEGIN #
    """
    The id of the entity
    """
    id: ID!
    """
    The FIXED id for a namespace
    """
    namespaceId: ID!
    """
    The date the entity was created
    """
    createdAt: Date!
    """
    The user who created the entity
    """
    createdById: ID!
    """
    The date the entity was last updated
    """
    updatedAt: Date!
    """
    The visibility level of the entity
    """
    visibility: Visibility!
    """
    The type of entity
    """
    type: String!
    # ENTITY INTERFACE FIELDS END #
  }

  type PageProperties {
    archived: Boolean
    contents: [Block!]!
    summary: String
    title: String!
  }

  extend type Query {
    """
    Return a page by its id
    """
    page(namespaceId: ID!, id: ID!): Page!

    """
    Return a list of pages belonging to a namespace
    """
    namespacePages(namespaceId: ID!): [Page!]!
  }

  input PageCreationData {
    # need to figure out contents input shape
    # each item in contents could potentially one of:
    # - data to create a new block
    # - references by id to existing blocks
    # - references by id to existing block with an update
    # just make it JSON for now for testing purposes
    contents: [JSONObject!]!
    title: String!
    summary: String
  }

  input PageUpdateData {
    # need to figure out contents input shape
    # each item in contents could potentially one of:
    # - data to create a new block
    # - references by id to existing blocks
    # - references by id to existing block with an update
    # just make it JSON for now for testing purposes
    contents: [JSONObject!]
    title: String
    summary: String
  }

  extend type Mutation {
    createPage(
      namespaceId: ID!
      createdById: ID!
      properties: PageCreationData!
    ): Page!

<<<<<<< HEAD
    updatePage(namespaceId: ID!, id: ID!, properties: PageUpdateData!): Page!
=======
    updatePage(id: ID!, properties: PageUpdateData!): Page!

    """
    Insert a block into a given page. 
    EITHER:
    - entityId (for rendering an existing entity) OR
    - entityProperties and entityType (for creating a new entity)
    must be provided.
    """
    insertBlockIntoPage(
      componentId: ID!
      entityId: ID
      entityProperties: JSONObject
      entityType: String
      """
      The namespaceId for the block and entity. 
      Defaults to the page's namespaceId.
      """
      namespaceId: ID
      pageId: ID!
      """
      The position of the block in the page contents, starting at 0
      """
      position: Int!
    ): Page!
>>>>>>> c259dee1
  }
`;<|MERGE_RESOLUTION|>--- conflicted
+++ resolved
@@ -47,12 +47,12 @@
     """
     Return a page by its id
     """
-    page(namespaceId: ID!, id: ID!): Page!
+    page(id: ID!): Page!
 
     """
     Return a list of pages belonging to a namespace
     """
-    namespacePages(namespaceId: ID!): [Page!]!
+    namespacePages(namespaceId: ID, namespace: String): [Page!]!
   }
 
   input PageCreationData {
@@ -81,18 +81,15 @@
 
   extend type Mutation {
     createPage(
-      namespaceId: ID!
-      createdById: ID!
+      namespaceId: ID
+      namespace: String
       properties: PageCreationData!
     ): Page!
 
-<<<<<<< HEAD
-    updatePage(namespaceId: ID!, id: ID!, properties: PageUpdateData!): Page!
-=======
     updatePage(id: ID!, properties: PageUpdateData!): Page!
 
     """
-    Insert a block into a given page. 
+    Insert a block into a given page.
     EITHER:
     - entityId (for rendering an existing entity) OR
     - entityProperties and entityType (for creating a new entity)
@@ -104,7 +101,7 @@
       entityProperties: JSONObject
       entityType: String
       """
-      The namespaceId for the block and entity. 
+      The namespaceId for the block and entity.
       Defaults to the page's namespaceId.
       """
       namespaceId: ID
@@ -114,6 +111,5 @@
       """
       position: Int!
     ): Page!
->>>>>>> c259dee1
   }
 `;