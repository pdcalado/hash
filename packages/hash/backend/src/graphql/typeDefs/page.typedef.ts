import { gql } from "apollo-server-express";

export const pageTypedef = gql`
  type Page implements Entity {
    properties: PageProperties!

    # ENTITY INTERFACE FIELDS BEGIN #
    """
    The id of the entity
    """
    id: ID!
    """
    The FIXED id for a namespace
    """
    namespaceId: ID!
    """
    The date the entity was created
    """
    createdAt: Date!
    """
    The user who created the entity
    """
    createdById: ID!
    """
    The date the entity was last updated
    """
    updatedAt: Date!
    """
    The visibility level of the entity
    """
    visibility: Visibility!
    """
    The type of entity
    """
    type: String!
    # ENTITY INTERFACE FIELDS END #
  }

  type PageProperties {
    archived: Boolean
    contents: [Block!]!
    summary: String
    title: String!
  }

  extend type Query {
    """
    Return a page by its id
    """
    page(namespaceId: ID!, id: ID!): Page!

    """
    Return a list of pages belonging to a namespace
    """
    namespacePages(namespaceId: ID!): [Page!]!
  }

  input PageCreationData {
    title: String!
  }

  input PageUpdateData {
    # need to figure out contents input shape
    # each item in contents could potentially one of:
    # - data to create a new block
    # - references by id to existing blocks
    # - references by id to existing block with an update
    # just make it JSON for now for testing purposes
    contents: [JSONObject!]
    title: String
    summary: String
  }

  extend type Mutation {
<<<<<<< HEAD
    createPage(namespaceId: ID!, properties: PageCreationData!): Page!
=======
    createPage(
      namespaceId: ID!
      properties: PageCreationData!
    ): Page!
>>>>>>> c95d418d

    updatePage(namespaceId: ID!, id: ID!, properties: PageUpdateData!): Page!

    """
    Insert a block into a given page.
    EITHER:
    - entityId (for rendering an existing entity) OR
    - entityProperties and entityType (for creating a new entity)
    must be provided.
    """
    insertBlockIntoPage(
      componentId: ID!
      entityId: ID
      entityProperties: JSONObject
      entityType: String
      """
      The namespaceId for the block and entity.
      Defaults to the page's namespaceId.
      """
      namespaceId: ID!
      pageId: ID!
      """
      The position of the block in the page contents, starting at 0
      """
      position: Int!
    ): Page!
  }
`;<|MERGE_RESOLUTION|>--- conflicted
+++ resolved
@@ -72,14 +72,7 @@
   }
 
   extend type Mutation {
-<<<<<<< HEAD
     createPage(namespaceId: ID!, properties: PageCreationData!): Page!
-=======
-    createPage(
-      namespaceId: ID!
-      properties: PageCreationData!
-    ): Page!
->>>>>>> c95d418d
 
     updatePage(namespaceId: ID!, id: ID!, properties: PageUpdateData!): Page!
 
