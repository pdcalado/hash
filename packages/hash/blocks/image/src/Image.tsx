--- conflicted
+++ resolved
@@ -298,35 +298,21 @@
             />
           </div>
           <div>
-<<<<<<< HEAD
             {/* eslint-disable-next-line jsx-a11y/label-has-associated-control */}
             <label>
-=======
-            <label htmlFor={randomId}>
->>>>>>> dd630c1d
               <div
                 className={tw`my-4 bg-gray-50 border-2 border-dashed border-gray-200 py-4 text-sm text-gray-400 cursor-pointer`}
               >
                 Choose a File. <br /> (or Drop it Here)
               </div>
 
-<<<<<<< HEAD
-            <input
-              className={tw`hidden`}
-              type="file"
-              accept={IMG_MIME_TYPE}
-              onChange={onFileSelect}
-            />
-=======
               <input
-                id={randomId}
                 className={tw`hidden`}
                 type="file"
                 accept={IMG_MIME_TYPE}
                 onChange={onFileSelect}
               />
             </label>
->>>>>>> dd630c1d
           </div>
           <div className={tw`mt-4`}>
             <button
