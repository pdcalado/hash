--- conflicted
+++ resolved
@@ -20,14 +20,11 @@
     "@blockprotocol/core": "0.0.8",
     "@blockprotocol/graph": "0.0.12",
     "@blockprotocol/hook": "0.0.1",
-<<<<<<< HEAD
     "@blockprotocol/type-system-web": "https://gitpkg.vercel.app/blockprotocol/blockprotocol/packages/%40blockprotocol/type-system-web?57f64ce",
-=======
     "@dnd-kit/core": "6.0.5",
     "@dnd-kit/modifiers": "6.0.0",
     "@dnd-kit/sortable": "7.0.1",
     "@dnd-kit/utilities": "3.2.0",
->>>>>>> e1f7c0dc
     "@emoji-mart/data": "1.0.5",
     "@emoji-mart/react": "1.0.1",
     "@emotion/cache": "11.7.1",
@@ -46,12 +43,9 @@
     "@mui/icons-material": "5.4.2",
     "@mui/lab": "5.0.0-alpha.71",
     "@mui/material": "5.4.3",
-<<<<<<< HEAD
+    "@mui/system": "5.5.1",
     "@ory/client": "0.2.0-alpha.4",
     "@ory/integrations": "0.2.6",
-=======
-    "@mui/system": "5.5.1",
->>>>>>> e1f7c0dc
     "@rjsf/core": "4.1.1",
     "@rjsf/material-ui": "4.1.1",
     "@sentry/nextjs": "7.10.0",
@@ -59,10 +53,7 @@
     "@svgr/webpack": "6.2.1",
     "@twind/next": "1.0.9",
     "ajv": "8.11.0",
-<<<<<<< HEAD
     "axios": "0.27.2",
-=======
->>>>>>> e1f7c0dc
     "blockprotocol": "0.0.12",
     "clsx": "1.1.1",
     "date-fns": "2.28.0",
