--- conflicted
+++ resolved
@@ -17,16 +17,10 @@
   },
   "dependencies": {
     "@apollo/client": "3.6.9",
-<<<<<<< HEAD
-    "@blockprotocol/core": "0.0.8",
-    "@blockprotocol/graph": "0.0.12",
-    "@blockprotocol/hook": "0.0.1",
-    "@blockprotocol/type-system-web": "https://gitpkg.vercel.app/blockprotocol/blockprotocol/packages/%40blockprotocol/type-system-web?6526c0e",
-=======
     "@blockprotocol/core": "0.0.11",
     "@blockprotocol/graph": "0.0.16",
     "@blockprotocol/hook": "0.0.4",
->>>>>>> 22b50bf3
+    "@blockprotocol/type-system-web": "https://gitpkg.vercel.app/blockprotocol/blockprotocol/packages/%40blockprotocol/type-system-web?6526c0e",
     "@dnd-kit/core": "6.0.5",
     "@dnd-kit/modifiers": "6.0.0",
     "@dnd-kit/sortable": "7.0.1",
