import React, { useLayoutEffect, useRef, VoidFunctionComponent } from "react";
import { Schema } from "prosemirror-model";
import { Plugin } from "prosemirror-state";
import { EditorView } from "prosemirror-view";
import { defineNewBlock, defineRemoteBlock, renderPM } from "./sandbox";
import {
  Block,
  BlockMeta,
  blockPaths,
  BlockWithoutMeta,
  componentUrlToProsemirrorId,
} from "./tsUtils";
import { useBlockProtocolUpdate } from "../../components/hooks/blockProtocolFunctions/useBlockProtocolUpdate";
import { BlockProtocolUpdatePayload } from "../../types/blockProtocol";
import { useBlockProtocolInsertIntoPage } from "../../components/hooks/blockProtocolFunctions/useBlockProtocolInsertIntoPage";
import { usePortals } from "./usePortals";
import { useDeferredCallback } from "./useDeferredCallback";
<<<<<<< HEAD
import { BlockMetaContext } from "../blockMeta";
import { schema } from "./schema";
=======
import { createSchema } from "./schema";
>>>>>>> d0c7872a

const invertedBlockPaths = Object.fromEntries(
  Object.entries(blockPaths).map(([key, value]) => [value, key])
);

type PageBlockProps = {
  contents: (Block | BlockWithoutMeta)[];
  blocksMeta: Map<string, BlockMeta>;
  pageId: string;
  accountId: string;
};

/**
 * The naming of this as a "Block" is… interesting, considering it doesn't really work like a Block. It would be cool
 * to somehow detach the process of rendering child blocks from this and have a renderer, but it seems tricky to do that
 */
export const PageBlock: VoidFunctionComponent<PageBlockProps> = ({
  contents,
  blocksMeta,
  pageId,
  accountId,
}) => {
  const root = useRef<HTMLDivElement>(null);
  const { insert } = useBlockProtocolInsertIntoPage();
  const { update } = useBlockProtocolUpdate();

  const [portals, replacePortal] = usePortals();
  const [deferCallback, clearCallback] = useDeferredCallback();

  const prosemirrorSetup =
    useRef<null | { view: EditorView; schema: Schema }>(null);

  /**
   * smart hack: provide a live reference to "contents" for all other effects
   * that cannot list "contents" as a dependency for reasons.
   */
  const currentContents = useRef(contents);
  useLayoutEffect(() => {
    currentContents.current = contents;
  }, [contents]);

  /**
   * This effect runs once and just sets up the prosemirror instance. It is not responsible for setting the contents of
   * the prosemirror document
   */
  useLayoutEffect(() => {
    const schema = createSchema();
    const node = root.current!;

    /**
     * Setting this function to global state as a shortcut to call it from deep within prosemirror.
     *
     * @todo come up with a better solution for this
     *
     * Note that this save handler only handles saving for things that prosemirror controls – i.e, the contents of
     * prosemirror text nodes / the order of / the creation of / ther deletion of blocks (noting that changing block
     * type is a deletion & a creation at once). Saves can be handled directly by the blocks implementation using the
     * update callbacks
     */
    (window as any).triggerSave = () => {
      const contents = currentContents.current;

      const blocks = view.state
        .toJSON()
        .doc.content.filter((block: any) => block.type === "block")
        .flatMap((block: any) => block.content) as any[];

      const mappedBlocks = blocks.map((node: any, position) => {
        const nodeType = view.state.schema.nodes[node.type];
        const meta = nodeType.defaultAttrs.meta;

        const componentId = invertedBlockPaths[meta.url] ?? meta.url;

        let entity;
        if (schema.nodes[node.type].isTextblock) {
          entity = {
            type: "Text",
            id: node.attrs.childEntityId,
            accountId: node.attrs.childEntityAccountId,
            properties: {
              texts:
                node.content
                  ?.filter((child: any) => child.type === "text")
                  .map((child: any) => ({
                    text: child.text,
                    bold:
                      child.marks?.some(
                        (mark: any) => mark.type === "strong"
                      ) ?? false,
                    italics:
                      child.marks?.some((mark: any) => mark.type === "em") ??
                      false,
                    underline:
                      child.marks?.some(
                        (mark: any) => mark.type === "underlined"
                      ) ?? false,
                  })) ?? [],
            },
          };
        } else {
          const { childEntityId, childEntityAccountId, ...props } = node.attrs;
          entity = {
            type: "UnknownEntity",
            id: childEntityId,
            accountId: childEntityAccountId,
            properties: props,
          };
        }

        return {
          entityId: node.attrs.entityId,
          accountId: node.attrs.accountId ?? accountId,
          type: "Block",
          position,
          properties: {
            componentId,
            entity,
          },
        };
      });

      /**
       * Once we have a list of blocks, we need to divide the list of blocks into new ones and
       * updated ones, as they require different queries to handle
       */
      const existingBlockIds = contents.map((block) => block.entityId);
      const newBlocks = mappedBlocks.filter(
        (block) => !existingBlockIds.includes(block.entityId)
      );

      const existingBlocks = mappedBlocks.filter((block) =>
        existingBlockIds.includes(block.entityId)
      );

      const seenEntityIds = new Set<string>();

      /**
       * An updated block also contains an updated entity, so we need to create a list of
       * entities that we need to post updates to via GraphQL
       */
      const updatedEntities = existingBlocks.flatMap((node) => {
        const block = {
          type: "Block",
          id: node.entityId,
          accountId: node.accountId,
          properties: {
            componentId: node.properties.componentId,
            entityType: node.properties.entity.type,
            entityId: node.properties.entity.id,
            accountId: node.properties.entity.accountId,
          },
        };

        const contentNode = contents.find(
          (existingBlock) => existingBlock.entityId === block.id
        );

        const blocks = [];

        if (block.properties.componentId !== contentNode?.componentId) {
          blocks.push(block);
        }

        if (node.properties.entity.type === "Text") {
          if (
            !contentNode ||
            contentNode.entity.childEntityId !== node.properties.entity.id ||
            node.properties.entity.properties.texts.length !==
              contentNode.entity.children.length ||
            (node.properties.entity.properties.texts as any[]).some(
              (text: any, idx: number) => {
                const contentText = contentNode.entity.children[idx];

                /**
                 * Really crude way of working out if any properties we care about have changed – we need a better way
                 * of working out which text entities need an update
                 */
                return (
                  !contentText ||
                  text.text !== contentText.text ||
                  text.bold !== contentText.marks?.includes("strong") ||
                  text.underline !==
                    contentText.marks?.includes("underlined") ||
                  text.italics !== contentText.marks?.includes("em")
                );
              }
            )
          ) {
            blocks.push(node.properties.entity);
          }
        }

        /**
         * Currently when the same block exists on the page in multiple locations, we prioritise the content of the
         * first one that has changed when it comes to working out if an un update is required. We need a better way of
         * handling this (i.e, take the *last* one that changed, and also more immediately sync updates between changed
         * blocks to prevent work being lost)
         *
         * @todo improve this
         */
        return blocks.filter((block) => {
          if (seenEntityIds.has(block.id)) {
            return false;
          }

          seenEntityIds.add(block.id);

          return true;
        });
      });

      /**
       * This is a real crude way of working out if order of blocks (or if blocks have been added/removed) have changed
       * within a page, in order to work out if an update operation is needed on this list
       *
       * @todo come up with something better
       */
      const blockIdsChange =
        JSON.stringify(contents.map((content) => content.entityId)) !==
        JSON.stringify(mappedBlocks.map((block) => block.entityId));

      /**
       * Building a promise here that updates the page block with the list of block ids it contains (if necessary, i.e,
       * when you delete or re-order blocks, and then calls insert for each new block, before updating blocks that need
       * to be updated. Ideally we would handle all of this in one query
       *
       * @todo improve this
       */
      newBlocks
        .reduce(
          (promise, newBlock) =>
            promise
              .catch(() => {})
              .then(() => {
                // @todo this should take the user id of whoever creates it
                insert({
                  pageId,
                  entityType: newBlock.properties.entity.type,
                  position: newBlock.position,
                  componentId: newBlock.properties.componentId,
                  entityProperties: newBlock.properties.entity.properties,
                  accountId,
                });
              }),
          blockIdsChange
            ? /**
               * There's a bug here where when we add a new block, we think we need to update the page entity but
               * that is handled by the insert block operation, so this update here is a noop
               *
               * @todo fix this
               */
              update([
                {
                  entityType: "Page",
                  entityId: pageId,
                  accountId,
                  data: {
                    contents: existingBlocks.map((node) => ({
                      entityId: node.entityId,
                      accountId: node.accountId,
                      type: "Block",
                    })),
                  },
                },
              ])
            : Promise.resolve()
        )
        .then(() =>
          update([
            /**
             * Not entirely sure what I was going for with this filter
             *
             * @todo figure this out
             */
            ...updatedEntities
              .filter(
                (entity) =>
                  (entity.properties.entityType !== "Text" ||
                    entity.properties.entityId) &&
                  entity.id
              )
              .map(
                (entity): BlockProtocolUpdatePayload<any> => ({
                  entityId: entity.id,
                  entityType: entity.type,
                  data: entity.properties,
                  accountId: entity.accountId,
                })
              ),
          ])
        );
    };

    /**
     * We want to apply saves when Prosemirror loses focus (or is triggered manually with cmd+s). However, interacting
     * with the format tooltip momentarily loses focus, so we want to wait a moment and cancel that save if focus is
     * regained quickly. The reason we only want to save when losing focus is because the process of taking the response
     * from a save and updating the prosemirror tree with new contents can mess with the cursor position.
     *
     * @todo make saves more frequent & seamless
     */
    const savePlugin = new Plugin({
      props: {
        handleDOMEvents: {
          keydown(view, evt) {
            // Manual save for cmd+s
            if (evt.key === "s" && evt.metaKey) {
              evt.preventDefault();
              (window as any).triggerSave?.();

              return true;
            }
            return false;
          },
          focus() {
            // Cancel the in-progress save
            clearCallback();
            return false;
          },
          blur: function () {
            // Trigger a cancellable save on blur
            deferCallback(() => (window as any).triggerSave());

            return false;
          },
        },
      },
    });

    /**
     * Lets see up prosemirror with an empty document, as another effect will set its contents. Unfortunately all
     * prosemirror documents have to contain at least one child, so lets insert a special "blank" placeholder child
     */
    const view = renderPM(
      node,
      schema.node("doc", {}, [schema.node("blank")]),
      { nodeViews: {} },
      replacePortal,
      [savePlugin]
    );

    prosemirrorSetup.current = { schema, view };

    return () => {
      // @todo how does this work with portals?
      node.innerHTML = "";
      prosemirrorSetup.current = null;
    };
  }, [
    accountId,
    clearCallback,
    deferCallback,
    insert,
    pageId,
    replacePortal,
    update,
  ]);

  /**
   * This effect is responsible for ensuring all the preloaded blocks (currently just paragraph) are defined in
   * prosemirror
   */
  useLayoutEffect(() => {
    if (!prosemirrorSetup.current) {
      return;
    }

    const { view } = prosemirrorSetup.current;

    // @todo filter out already defined blocks
    for (const [url, meta] of Array.from(blocksMeta.entries())) {
      defineNewBlock(
        meta.componentMetadata,
        meta.componentSchema,
        view,
        componentUrlToProsemirrorId(url),
        replacePortal
      );
    }
  }, [blocksMeta, replacePortal]);

  /**
   * Whenever contents are updated, we want to sync them to the prosemirror document, which is an async operation as it
   * may involved defining new node types (and fetching the metadata for them). Contents change whenever we save (as we
   * replace our already loaded contents with another request for the contents, which ensures that blocks referencing
   * the same entity are all updated, and that empty IDs are properly filled (i.e, when creating a new block)
   */
  useLayoutEffect(() => {
    const triggerContentUpdate = async (signal: AbortSignal): Promise<void> => {
      const setup = prosemirrorSetup.current;
      if (!setup) {
        return;
      }

      const { view, schema } = setup;

      const state = view.state;
      const { tr } = state;

      const newNodes = await Promise.all(
        contents?.map(async (block) => {
          const {
            children,
            childEntityId = null,
            childEntityAccountId = null,
            ...props
          } = block.entity;

          const id = componentUrlToProsemirrorId(block.componentId);

          // @todo pass signal through somehow
          return await defineRemoteBlock(
            view,
            block.componentId,
            id,
            replacePortal,
            {
              properties: props,
              entityId: block.entityId,
              accountId: block.accountId,
              childEntityId,
              childEntityAccountId,
            },
            children?.map((child: any) => {
              if (child.type === "text") {
                return schema.text(
                  child.text,
                  child.marks.map((mark: string) => schema.mark(mark))
                );
              }

              // @todo recursive nodes
              throw new Error("unrecognised child");
            }) ?? [],
            undefined
          );
        }) ?? []
      );

      /**
       * The view's state may have changed, making our current transaction invalid – so lets start again.
       *
       * @todo probably better way of dealing with this
       */
      if (
        signal.aborted ||
        view.state !== state ||
        prosemirrorSetup.current !== setup
      ) {
        return triggerContentUpdate(signal);
      }

      // This creations a transaction to replace the entire content of the document
      tr.replaceWith(0, state.doc.content.size, newNodes);
      view.dispatch(tr);
    };

    const controller = new AbortController();

    triggerContentUpdate(controller.signal);

    return () => {
      controller.abort();
    };
  }, [contents, replacePortal]);

  return (
    <BlockMetaContext.Provider value={blocksMeta}>
      <div id="root" ref={root} />
      {portals}
    </BlockMetaContext.Provider>
  );
};<|MERGE_RESOLUTION|>--- conflicted
+++ resolved
@@ -15,12 +15,8 @@
 import { useBlockProtocolInsertIntoPage } from "../../components/hooks/blockProtocolFunctions/useBlockProtocolInsertIntoPage";
 import { usePortals } from "./usePortals";
 import { useDeferredCallback } from "./useDeferredCallback";
-<<<<<<< HEAD
 import { BlockMetaContext } from "../blockMeta";
-import { schema } from "./schema";
-=======
 import { createSchema } from "./schema";
->>>>>>> d0c7872a
 
 const invertedBlockPaths = Object.fromEntries(
   Object.entries(blockPaths).map(([key, value]) => [value, key])
