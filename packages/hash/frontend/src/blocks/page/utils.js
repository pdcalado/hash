--- conflicted
+++ resolved
@@ -1,19 +1,3 @@
-<<<<<<< HEAD
-export const defineBlock = (meta, attrs) => ({
-  ...attrs,
-  selectable: false,
-  group: "blockItem",
-  attrs: {
-    ...(attrs.attrs ?? {}),
-    props: { default: {} },
-    meta: { default: meta },
-    entityId: { default: "" },
-    namespaceId: { default: "" },
-    childEntityId: { default: null },
-    childEntityNamespaceId: { default: null },
-  },
-});
-=======
 export const defineBlock = (meta, attrs) => ({
   ...attrs,
   selectable: false,
@@ -27,5 +11,4 @@
     childEntityId: { default: null },
     childEntityAccountId: { default: null },
   },
-});
->>>>>>> 41983f84
+});