--- conflicted
+++ resolved
@@ -1,16 +1,13 @@
 import React, { useMemo, VoidFunctionComponent } from "react";
+import { BlockProtocolUpdatePayload } from "@hashintel/block-protocol";
 
 import { useRemoteBlock } from "./useRemoteBlock";
 import { HtmlBlock } from "../HtmlBlock/HtmlBlock";
 import { useBlockProtocolUpdate } from "../hooks/blockProtocolFunctions/useBlockProtocolUpdate";
 import { cloneEntityTreeWithPropertiesMovedUp } from "../../lib/entities";
 import { fetchEmbedCode } from "./fetchEmbedCode";
-<<<<<<< HEAD
-import { BlockProtocolUpdatePayload } from "../../types/blockProtocol";
 import { uploadImage } from "./uploadImage";
-=======
-import { BlockProtocolUpdatePayload } from "@hashintel/block-protocol";
->>>>>>> 1e698819
+
 
 type RemoteBlockProps = {
   url: string;
