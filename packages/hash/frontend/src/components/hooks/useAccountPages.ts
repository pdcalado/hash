--- conflicted
+++ resolved
@@ -7,14 +7,6 @@
 } from "../../graphql/apiTypes.gen";
 import { getAccountPagesTree } from "../../graphql/queries/account.queries";
 
-<<<<<<< HEAD
-export type AccountPagesInfo = {
-  data: {
-    title: string;
-    entityId: string;
-    parentPageEntityId?: string | null;
-  }[];
-=======
 export type AccountPage = {
   title: string;
   entityId: string;
@@ -24,7 +16,6 @@
 
 export type AccountPagesInfo = {
   data: AccountPage[];
->>>>>>> e1f7c0dc
   loading: boolean;
 };
 
