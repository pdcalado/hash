--- conflicted
+++ resolved
@@ -1,13 +1,8 @@
 import { useEffect, useMemo, useState } from "react";
 import { useRouter } from "next/router";
 import { Container, Typography } from "@mui/material";
-<<<<<<< HEAD
 import init, { ValueOrArray } from "@blockprotocol/type-system";
-
-=======
-import init, { ValueOrArray } from "@blockprotocol/type-system-web";
 import { Button } from "@hashintel/hash-design-system/button";
->>>>>>> f92955c6
 import { useUser } from "../components/hooks/useUser";
 import { NextPageWithLayout } from "../shared/layout";
 import { useBlockProtocolFunctionsWithOntology } from "./type-editor/blockprotocol-ontology-functions-hook";
