<<<<<<< HEAD
/* PrismJS 1.23.0
https://prismjs.com/download.html#themes=prism-solarizedlight&languages=markup+css+clike+javascript+json+typescript */
/*
 Solarized Color Schemes originally by Ethan Schoonover
 http://ethanschoonover.com/solarized

 Ported for PrismJS by Hector Matos
 Website: https://krakendev.io
 Twitter Handle: https://twitter.com/allonsykraken)
*/

/*
SOLARIZED HEX
--------- -------
base03    #002b36
base02    #073642
base01    #586e75
base00    #657b83
base0     #839496
base1     #93a1a1
base2     #eee8d5
base3     #fdf6e3
yellow    #b58900
orange    #cb4b16
red       #dc322f
magenta   #d33682
violet    #6c71c4
blue      #268bd2
cyan      #2aa198
green     #859900
*/

code[class*="language-"],
pre[class*="language-"] {
	color: #657b83; /* base00 */
	font-family: Consolas, Monaco, 'Andale Mono', 'Ubuntu Mono', monospace;
	font-size: 1em;
	text-align: left;
	white-space: pre;
	word-spacing: normal;
	word-break: normal;
	word-wrap: normal;

	line-height: 1.5;

	-moz-tab-size: 4;
	-o-tab-size: 4;
	tab-size: 4;

	-webkit-hyphens: none;
	-moz-hyphens: none;
	-ms-hyphens: none;
	hyphens: none;
}

pre[class*="language-"]::-moz-selection, pre[class*="language-"] ::-moz-selection,
code[class*="language-"]::-moz-selection, code[class*="language-"] ::-moz-selection {
	background: #073642; /* base02 */
}

pre[class*="language-"]::selection, pre[class*="language-"] ::selection,
code[class*="language-"]::selection, code[class*="language-"] ::selection {
	background: #073642; /* base02 */
}

/* Code blocks */
pre[class*="language-"] {
	padding: 1em;
	margin: .5em 0;
	overflow: auto;
	border-radius: 0.3em;
}

:not(pre) > code[class*="language-"],
pre[class*="language-"] {
	background-color: #fdf6e3; /* base3 */
}

/* Inline code */
:not(pre) > code[class*="language-"] {
	padding: .1em;
	border-radius: .3em;
}

.token.comment,
.token.prolog,
.token.doctype,
.token.cdata {
	color: #93a1a1; /* base1 */
}

.token.punctuation {
	color: #586e75; /* base01 */
}

.token.namespace {
	opacity: .7;
}

.token.property,
.token.tag,
.token.boolean,
.token.number,
.token.constant,
.token.symbol,
.token.deleted {
	color: #268bd2; /* blue */
}

.token.selector,
.token.attr-name,
.token.string,
.token.char,
.token.builtin,
.token.url,
.token.inserted {
	color: #2aa198; /* cyan */
}

.token.entity {
	color: #657b83; /* base00 */
	background: #eee8d5; /* base2 */
}

.token.atrule,
.token.attr-value,
.token.keyword {
	color: #859900; /* green */
}

.token.function,
.token.class-name {
	color: #b58900; /* yellow */
}

.token.regex,
.token.important,
.token.variable {
	color: #cb4b16; /* orange */
}

.token.important,
.token.bold {
	font-weight: bold;
}
.token.italic {
	font-style: italic;
}

.token.entity {
	cursor: help;
}

=======
/* PrismJS 1.23.0
https://prismjs.com/download.html#themes=prism-solarizedlight&languages=markup+css+clike+javascript+json+typescript */
/*
 Solarized Color Schemes originally by Ethan Schoonover
 http://ethanschoonover.com/solarized

 Ported for PrismJS by Hector Matos
 Website: https://krakendev.io
 Twitter Handle: https://twitter.com/allonsykraken)
*/

/*
SOLARIZED HEX
--------- -------
base03    #002b36
base02    #073642
base01    #586e75
base00    #657b83
base0     #839496
base1     #93a1a1
base2     #eee8d5
base3     #fdf6e3
yellow    #b58900
orange    #cb4b16
red       #dc322f
magenta   #d33682
violet    #6c71c4
blue      #268bd2
cyan      #2aa198
green     #859900
*/

code[class*="language-"],
pre[class*="language-"] {
	color: #657b83; /* base00 */
	font-family: Consolas, Monaco, 'Andale Mono', 'Ubuntu Mono', monospace;
	font-size: 1em;
	text-align: left;
	white-space: pre;
	word-spacing: normal;
	word-break: normal;
	word-wrap: normal;

	line-height: 1.5;

	-moz-tab-size: 4;
	-o-tab-size: 4;
	tab-size: 4;

	-webkit-hyphens: none;
	-moz-hyphens: none;
	-ms-hyphens: none;
	hyphens: none;
}

pre[class*="language-"]::-moz-selection, pre[class*="language-"] ::-moz-selection,
code[class*="language-"]::-moz-selection, code[class*="language-"] ::-moz-selection {
	background: #073642; /* base02 */
}

pre[class*="language-"]::selection, pre[class*="language-"] ::selection,
code[class*="language-"]::selection, code[class*="language-"] ::selection {
	background: #073642; /* base02 */
}

/* Code blocks */
pre[class*="language-"] {
	padding: 1em;
	margin: .5em 0;
	overflow: auto;
	border-radius: 0.3em;
}

:not(pre) > code[class*="language-"],
pre[class*="language-"] {
	background-color: #fdf6e3; /* base3 */
}

/* Inline code */
:not(pre) > code[class*="language-"] {
	padding: .1em;
	border-radius: .3em;
}

.token.comment,
.token.prolog,
.token.doctype,
.token.cdata {
	color: #93a1a1; /* base1 */
}

.token.punctuation {
	color: #586e75; /* base01 */
}

.token.account {
	opacity: .7;
}

.token.property,
.token.tag,
.token.boolean,
.token.number,
.token.constant,
.token.symbol,
.token.deleted {
	color: #268bd2; /* blue */
}

.token.selector,
.token.attr-name,
.token.string,
.token.char,
.token.builtin,
.token.url,
.token.inserted {
	color: #2aa198; /* cyan */
}

.token.entity {
	color: #657b83; /* base00 */
	background: #eee8d5; /* base2 */
}

.token.atrule,
.token.attr-value,
.token.keyword {
	color: #859900; /* green */
}

.token.function,
.token.class-name {
	color: #b58900; /* yellow */
}

.token.regex,
.token.important,
.token.variable {
	color: #cb4b16; /* orange */
}

.token.important,
.token.bold {
	font-weight: bold;
}
.token.italic {
	font-style: italic;
}

.token.entity {
	cursor: help;
}
>>>>>>> 41983f84
<|MERGE_RESOLUTION|>--- conflicted
+++ resolved
@@ -1,158 +1,3 @@
-<<<<<<< HEAD
-/* PrismJS 1.23.0
-https://prismjs.com/download.html#themes=prism-solarizedlight&languages=markup+css+clike+javascript+json+typescript */
-/*
- Solarized Color Schemes originally by Ethan Schoonover
- http://ethanschoonover.com/solarized
-
- Ported for PrismJS by Hector Matos
- Website: https://krakendev.io
- Twitter Handle: https://twitter.com/allonsykraken)
-*/
-
-/*
-SOLARIZED HEX
---------- -------
-base03    #002b36
-base02    #073642
-base01    #586e75
-base00    #657b83
-base0     #839496
-base1     #93a1a1
-base2     #eee8d5
-base3     #fdf6e3
-yellow    #b58900
-orange    #cb4b16
-red       #dc322f
-magenta   #d33682
-violet    #6c71c4
-blue      #268bd2
-cyan      #2aa198
-green     #859900
-*/
-
-code[class*="language-"],
-pre[class*="language-"] {
-	color: #657b83; /* base00 */
-	font-family: Consolas, Monaco, 'Andale Mono', 'Ubuntu Mono', monospace;
-	font-size: 1em;
-	text-align: left;
-	white-space: pre;
-	word-spacing: normal;
-	word-break: normal;
-	word-wrap: normal;
-
-	line-height: 1.5;
-
-	-moz-tab-size: 4;
-	-o-tab-size: 4;
-	tab-size: 4;
-
-	-webkit-hyphens: none;
-	-moz-hyphens: none;
-	-ms-hyphens: none;
-	hyphens: none;
-}
-
-pre[class*="language-"]::-moz-selection, pre[class*="language-"] ::-moz-selection,
-code[class*="language-"]::-moz-selection, code[class*="language-"] ::-moz-selection {
-	background: #073642; /* base02 */
-}
-
-pre[class*="language-"]::selection, pre[class*="language-"] ::selection,
-code[class*="language-"]::selection, code[class*="language-"] ::selection {
-	background: #073642; /* base02 */
-}
-
-/* Code blocks */
-pre[class*="language-"] {
-	padding: 1em;
-	margin: .5em 0;
-	overflow: auto;
-	border-radius: 0.3em;
-}
-
-:not(pre) > code[class*="language-"],
-pre[class*="language-"] {
-	background-color: #fdf6e3; /* base3 */
-}
-
-/* Inline code */
-:not(pre) > code[class*="language-"] {
-	padding: .1em;
-	border-radius: .3em;
-}
-
-.token.comment,
-.token.prolog,
-.token.doctype,
-.token.cdata {
-	color: #93a1a1; /* base1 */
-}
-
-.token.punctuation {
-	color: #586e75; /* base01 */
-}
-
-.token.namespace {
-	opacity: .7;
-}
-
-.token.property,
-.token.tag,
-.token.boolean,
-.token.number,
-.token.constant,
-.token.symbol,
-.token.deleted {
-	color: #268bd2; /* blue */
-}
-
-.token.selector,
-.token.attr-name,
-.token.string,
-.token.char,
-.token.builtin,
-.token.url,
-.token.inserted {
-	color: #2aa198; /* cyan */
-}
-
-.token.entity {
-	color: #657b83; /* base00 */
-	background: #eee8d5; /* base2 */
-}
-
-.token.atrule,
-.token.attr-value,
-.token.keyword {
-	color: #859900; /* green */
-}
-
-.token.function,
-.token.class-name {
-	color: #b58900; /* yellow */
-}
-
-.token.regex,
-.token.important,
-.token.variable {
-	color: #cb4b16; /* orange */
-}
-
-.token.important,
-.token.bold {
-	font-weight: bold;
-}
-.token.italic {
-	font-style: italic;
-}
-
-.token.entity {
-	cursor: help;
-}
-
-=======
 /* PrismJS 1.23.0
 https://prismjs.com/download.html#themes=prism-solarizedlight&languages=markup+css+clike+javascript+json+typescript */
 /*
@@ -305,4 +150,3 @@
 .token.entity {
 	cursor: help;
 }
->>>>>>> 41983f84
