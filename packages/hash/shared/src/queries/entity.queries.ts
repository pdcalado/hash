import gql from "graphql-tag";
import { linkFieldsFragment } from "./link.queries";

const minimalEntityTypeFieldsFragment = gql`
<<<<<<< HEAD
  fragment MinimalEntityTypeFields on DeprecatedEntityType {
=======
  fragment MinimalEntityTypeFields on EntityType {
>>>>>>> e1f7c0dc
    entityId
    properties
  }
`;

export const linkedAggregationsFragment = gql`
  fragment LinkedAggregationsFields on LinkedAggregation {
    aggregationId
    sourceAccountId
    sourceEntityId
    path
    operation {
      entityTypeId
      entityTypeVersionId
      multiFilter {
        filters {
          field
          value
          operator
        }
        operator
      }
      multiSort {
        field
        desc
      }
      itemsPerPage
      pageNumber
      pageCount
    }
    results {
      id
      entityVersionId
      entityId
      accountId
      updatedAt
      createdAt
      entityVersionCreatedAt
      createdByAccountId
      properties
      entityTypeId
      entityType {
        ...MinimalEntityTypeFields
      }
      visibility
    }
  }
  ${minimalEntityTypeFieldsFragment}
`;

export const entityFieldsFragment = gql`
  fragment EntityFields on UnknownEntity {
    __typename
    id
    entityVersionId
    entityId
    accountId
    updatedAt
    createdAt
    entityVersionCreatedAt
    createdByAccountId
    entityTypeId
    entityType {
      ...MinimalEntityTypeFields
    }
    properties
    linkGroups {
      links {
        ...LinkFields
      }
      sourceAccountId
      sourceEntityId
      sourceEntityVersionId
      path
    }
    linkedEntities {
      accountId
      entityId
      entityTypeId
      entityType {
        ...MinimalEntityTypeFields
      }
      properties
    }
    linkedAggregations {
      ...LinkedAggregationsFields
    }
  }
  ${minimalEntityTypeFieldsFragment}
  ${linkFieldsFragment}
  ${linkedAggregationsFragment}
`;

export const getEntity = gql`
  query getEntity($accountId: ID!, $entityId: ID!) {
    entity(accountId: $accountId, entityId: $entityId) {
      __typename
      createdByAccountId
      createdAt
      entityId
      entityVersionId
      entityTypeId
      entityTypeVersionId
      entityTypeName
      linkGroups {
        links {
          ...LinkFields
        }
        sourceAccountId
        sourceEntityId
        sourceEntityVersionId
        path
      }
      linkedEntities {
        accountId
        entityId
        entityTypeId
        properties
      }
      linkedAggregations {
        ...LinkedAggregationsFields
      }
      updatedAt
      accountId
      properties
      entityType {
        entityId
        properties
      }
      visibility
    }
  }
  ${linkFieldsFragment}
  ${linkedAggregationsFragment}
`;

export const createEntity = gql`
  mutation createEntity(
    $accountId: ID!
    $properties: JSONObject!
    $entityTypeId: ID
    $entityTypeVersionId: ID
    $systemTypeName: SystemTypeName
    $versioned: Boolean! = true
  ) {
    createEntity(
      accountId: $accountId
      entity: {
        entityProperties: $properties
        versioned: $versioned
        entityType: {
          entityTypeId: $entityTypeId
          entityTypeVersionId: $entityTypeVersionId
          systemTypeName: $systemTypeName
        }
      }
    ) {
      __typename
      id
      createdByAccountId
      createdAt
      entityId
      entityTypeId
      entityTypeVersionId
      entityTypeName
      updatedAt
      accountId
      properties
      visibility
    }
  }
`;

export const updateEntity = gql`
  mutation updateEntity(
    $accountId: ID!
    $entityId: ID!
    $properties: JSONObject!
  ) {
    updateEntity(
      accountId: $accountId
      entityId: $entityId
      properties: $properties
    ) {
      __typename
      accountId
      entityId
      entityTypeId
      entityTypeVersionId
      entityTypeName
      updatedAt
      properties
    }
  }
`;

export const aggregateEntity = gql`
  query aggregateEntity($accountId: ID!, $operation: AggregateOperationInput!) {
    aggregateEntity(accountId: $accountId, operation: $operation) {
      __typename
      results {
        __typename
        id
        accountId
        entityId
        entityType {
          entityId
          properties
        }
        entityTypeId
        entityTypeVersionId
        entityTypeName
        properties
      }
      operation {
        entityTypeId
        pageNumber
        pageCount
        itemsPerPage
        multiSort {
          field
          desc
        }
        multiFilter {
          operator
          filters {
            field
            value
            operator
          }
        }
      }
    }
  }
`;

export const getEntities = gql`
  query getEntities($accountId: ID!, $filter: EntityFilter) {
    entities(accountId: $accountId, filter: $filter) {
      ...EntityFields
    }
  }
  ${entityFieldsFragment}
`;<|MERGE_RESOLUTION|>--- conflicted
+++ resolved
@@ -2,11 +2,7 @@
 import { linkFieldsFragment } from "./link.queries";
 
 const minimalEntityTypeFieldsFragment = gql`
-<<<<<<< HEAD
   fragment MinimalEntityTypeFields on DeprecatedEntityType {
-=======
-  fragment MinimalEntityTypeFields on EntityType {
->>>>>>> e1f7c0dc
     entityId
     properties
   }
