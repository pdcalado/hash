--- conflicted
+++ resolved
@@ -443,14 +443,7 @@
     feature(provide_any, error_in_core, error_generic_member_access)
 )]
 #![cfg_attr(all(doc, nightly), feature(doc_auto_cfg))]
-<<<<<<< HEAD
-#![cfg_attr(
-    all(nightly, feature = "std"),
-    feature(backtrace, error_generic_member_access)
-)]
-=======
 #![cfg_attr(all(nightly, feature = "std"), feature(backtrace_frames))]
->>>>>>> e1f7c0dc
 #![warn(
     missing_docs,
     unreachable_pub,
