---
source: tests/test_debug.rs
expression: "format!(\"{report:?}\")"
---
context D
├╴ usize: 420
├╴ &'static str: Invalid User Input
<<<<<<< HEAD
├╴ tests/test_debug.rs:396:38
│
╰─▶ root error
    ├╴ tests/common/mod.rs:4:5
=======
├╴ at tests/test_debug.rs:597:38
│
╰─▶ root error
    ├╴ at tests/common.rs:4:5
>>>>>>> a0ec4ca2
    ├╴ backtrace (1)
    ╰╴ span trace with 2 frames (1)

━━━━━━━━━━━━━━━━━━━━━━━━━━━━━━━━━━━━━━━━

backtrace no. 1
  [redacted]

span trace No. 1
  [redacted]<|MERGE_RESOLUTION|>--- conflicted
+++ resolved
@@ -5,17 +5,10 @@
 context D
 ├╴ usize: 420
 ├╴ &'static str: Invalid User Input
-<<<<<<< HEAD
-├╴ tests/test_debug.rs:396:38
-│
-╰─▶ root error
-    ├╴ tests/common/mod.rs:4:5
-=======
 ├╴ at tests/test_debug.rs:597:38
 │
 ╰─▶ root error
     ├╴ at tests/common.rs:4:5
->>>>>>> a0ec4ca2
     ├╴ backtrace (1)
     ╰╴ span trace with 2 frames (1)
 
