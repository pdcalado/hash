---
source: tests/test_debug.rs
expression: "format!(\"{report:#?}\")"
---
root error
<<<<<<< HEAD
├╴ tests/common/mod.rs:4:5
=======
├╴ at tests/common.rs:4:5
>>>>>>> a0ec4ca2
├╴ backtrace (1)
├╴ span trace with 2 frames (1)
├╴ A multiline
│  attachment
│  that might have some
│  additional info
╰╴ A multiline
   attachment
   that might have some
   additional info

━━━━━━━━━━━━━━━━━━━━━━━━━━━━━━━━━━━━━━━━

backtrace no. 1
  [redacted]

span trace No. 1
  [redacted]<|MERGE_RESOLUTION|>--- conflicted
+++ resolved
@@ -3,11 +3,7 @@
 expression: "format!(\"{report:#?}\")"
 ---
 root error
-<<<<<<< HEAD
-├╴ tests/common/mod.rs:4:5
-=======
 ├╴ at tests/common.rs:4:5
->>>>>>> a0ec4ca2
 ├╴ backtrace (1)
 ├╴ span trace with 2 frames (1)
 ├╴ A multiline
